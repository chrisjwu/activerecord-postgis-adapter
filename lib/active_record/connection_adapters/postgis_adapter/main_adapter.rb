--- conflicted
+++ resolved
@@ -117,13 +117,9 @@
               default: col.default,
               has_m: col.has_m?,
               has_z: col.has_z?,
-<<<<<<< HEAD
-              srid:  col.srid
-=======
               null: col.null,
               srid:  col.srid,
               type:  col.spatial_type,
->>>>>>> ad32a0ce
             }
             column_name = col.name.to_s
             type = col.spatial_type
